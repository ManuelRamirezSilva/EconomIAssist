<<<<<<< HEAD
.txt
=======
# Compiled source code
*.o
*.so
*.exe
*.out
*.dll
*.class

# Logs and databases
*.log
*.sql
*.sqlite

# Python
__pycache__/
*.py[cod]
*.pyo
*.pyd
.env
.venv/
venv/
ENV/

# Jupyter Notebook checkpoints
.ipynb_checkpoints/

# Node.js
node_modules/
npm-debug.log
yarn-debug.log
yarn-error.log

# macOS
.DS_Store

# Windows
Thumbs.db
ehthumbs.db
Desktop.ini

# VS Code
.vscode/

# JetBrains IDEs
.idea/

# Environment and secrets
.env
*.key
*.pem

# Build artifacts
build/
dist/
*.egg-info/

# Coverage
.coverage
*.cover
coverage.xml
htmlcov/

# Git
*.orig
*.patch

# Others
*.bak
*.swp
*.tmp
>>>>>>> 44da9ed1
<|MERGE_RESOLUTION|>--- conflicted
+++ resolved
@@ -1,74 +1,72 @@
-<<<<<<< HEAD
-.txt
-=======
-# Compiled source code
-*.o
-*.so
-*.exe
-*.out
-*.dll
-*.class
-
-# Logs and databases
-*.log
-*.sql
-*.sqlite
-
-# Python
-__pycache__/
-*.py[cod]
-*.pyo
-*.pyd
-.env
-.venv/
-venv/
-ENV/
-
-# Jupyter Notebook checkpoints
-.ipynb_checkpoints/
-
-# Node.js
-node_modules/
-npm-debug.log
-yarn-debug.log
-yarn-error.log
-
-# macOS
-.DS_Store
-
-# Windows
-Thumbs.db
-ehthumbs.db
-Desktop.ini
-
-# VS Code
-.vscode/
-
-# JetBrains IDEs
-.idea/
-
-# Environment and secrets
-.env
-*.key
-*.pem
-
-# Build artifacts
-build/
-dist/
-*.egg-info/
-
-# Coverage
-.coverage
-*.cover
-coverage.xml
-htmlcov/
-
-# Git
-*.orig
-*.patch
-
-# Others
-*.bak
-*.swp
-*.tmp
->>>>>>> 44da9ed1
+# Compiled source code
+*.o
+*.so
+*.exe
+*.out
+*.dll
+*.class
+
+# Logs and databases
+*.log
+*.sql
+*.sqlite
+
+# Python
+__pycache__/
+*.py[cod]
+*.pyo
+*.pyd
+.env
+.venv/
+venv/
+ENV/
+
+# Jupyter Notebook checkpoints
+.ipynb_checkpoints/
+
+# Node.js
+node_modules/
+npm-debug.log
+yarn-debug.log
+yarn-error.log
+
+# macOS
+.DS_Store
+
+# Windows
+Thumbs.db
+ehthumbs.db
+Desktop.ini
+
+# VS Code
+.vscode/
+
+# JetBrains IDEs
+.idea/
+
+# Environment and secrets
+.env
+*.key
+*.pem
+config/*.json
+
+# Build artifacts
+build/
+dist/
+*.egg-info/
+
+# Coverage
+.coverage
+*.cover
+coverage.xml
+htmlcov/
+
+# Git
+*.orig
+*.patch
+
+# Others
+*.bak
+*.swp
+*.tmp
+*.txt