--- conflicted
+++ resolved
@@ -57,72 +57,12 @@
 
   google_calendar:
     name: google_calendar
-<<<<<<< HEAD
-    description: Gestión completa de Google Calendar con OAuth Web Flow
-    command: ["node", "src/mcp_servers/google_calendar_web.js"]
-=======
     description: Servidor MCP para integración con Google Calendar usando Service Account
     command: ["npx", "-y", "@cablate/mcp-google-calendar"]
->>>>>>> 740bf25e
     auto_connect: true
     priority: 4
     capabilities:
       - calendar_management
-<<<<<<< HEAD
-      - event_scheduling
-      - meeting_management
-      - calendar_integration
-    environment:
-      GOOGLE_OAUTH_PORT: "3000"
-      GOOGLE_REDIRECT_URI: "http://localhost:3000/oauth2callback"
-    tools: []
-    resources: []
-
-  financial:
-    name: financial
-    description: Gestión financiera con Google Sheets
-    command: ["python", "-m", "mcp_servers.financial"]
-    auto_connect: false
-    priority: 5
-    capabilities:
-      - financial_data
-      - expense_tracking
-      - income_logging
-    environment:
-      GOOGLE_SHEETS_API_KEY: "${GOOGLE_SHEETS_API_KEY}"
-      SPREADSHEET_ID: "${FINANCIAL_SPREADSHEET_ID}"
-    tools: []
-    resources: []
-
-  bcra:
-    name: bcra
-    description: Datos macroeconómicos del BCRA
-    command: ["npx", "bcra-mcp"]
-    auto_connect: false
-    priority: 6
-    capabilities:
-      - macroeconomic_data
-      - exchange_rates
-      - inflation
-    environment: {}
-    tools: []
-    resources: []
-
-  markets:
-    name: markets
-    description: Análisis de mercados financieros
-    command: ["python", "-m", "mcp_servers.markets"]
-    auto_connect: false
-    priority: 7
-    capabilities:
-      - stock_data
-      - crypto_prices
-      - market_analysis
-    environment:
-      ALPHA_VANTAGE_API_KEY: "${ALPHA_VANTAGE_API_KEY}"
-    tools: []
-    resources: []
-=======
       - event_creation
       - event_listing
       - schedule_checking
@@ -159,7 +99,6 @@
     resources: []
 
     
->>>>>>> 740bf25e
 
 # Configuración global de MCP
 settings:
@@ -201,46 +140,6 @@
 
   calendar_management:
     use_cases:
-<<<<<<< HEAD
-      - crear eventos en el calendario
-      - consultar eventos próximos
-      - gestionar citas y reuniones
-      - programar recordatorios
-      - sincronización con Google Calendar
-    preferred_server: google_calendar
-    
-  event_scheduling:
-    use_cases:
-      - agendar reuniones
-      - crear recordatorios
-      - programar citas
-      - gestionar agenda personal
-    preferred_server: google_calendar
-
-  financial_data:
-    use_cases:
-      - registrar gastos e ingresos
-      - gestión de presupuesto personal
-      - seguimiento financiero
-      - análisis de gastos
-    preferred_server: financial
-
-  macroeconomic_data:
-    use_cases:
-      - consultar tipo de cambio
-      - datos de inflación
-      - indicadores económicos argentinos
-      - estadísticas del BCRA
-    preferred_server: bcra
-
-  market_analysis:
-    use_cases:
-      - precios de acciones
-      - análisis de mercados
-      - datos de criptomonedas
-      - tendencias financieras
-    preferred_server: markets
-=======
       - gestión de eventos en calendario
       - creación de eventos
       - listado de eventos
@@ -270,4 +169,3 @@
       - recuperación de archivos de la carpeta configurada
       - listado de hojas de cálculo disponibles
     preferred_server: google_sheets
->>>>>>> 740bf25e
