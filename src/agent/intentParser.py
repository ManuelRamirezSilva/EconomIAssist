import os
from openai import AzureOpenAI
from dotenv import load_dotenv
import pydantic
import json


class IntentResponse(pydantic.BaseModel):
    intent: str
    value: str

class MultiIntentResponse(pydantic.BaseModel):
    intents: list[IntentResponse]

class IntentParser:
    def __init__(self):
        # Carga variables de entorno desde .env
        load_dotenv(os.path.join(os.path.dirname(__file__), '../../.env'))
<<<<<<< HEAD
        # Leer credenciales Azure OpenAI desde .env
        self.endpoint = os.getenv("AZURE_OPENAI_API_BASE")
        self.api_key = os.getenv("AZURE_OPENAI_API_KEY")
        self.api_version = os.getenv("AZURE_OPENAI_API_VERSION")
        self.deployment = os.getenv("AZURE_OPENAI_DEPLOYMENT_NAME")
        # Verificar credenciales
        if not all([self.endpoint, self.api_key, self.api_version, self.deployment]):
            raise ValueError("Faltan credenciales de Azure OpenAI en el archivo .env")
        # Instanciar cliente
=======

        api_key = os.getenv("AZURE_OPENAI_API_KEY_MAXI")
        if not api_key:
            raise ValueError("AZURE_OPENAI_API_KEY_MAXI no encontrada en el archivo .env")

        endpoint = "https://economiassist-mini-resource.cognitiveservices.azure.com/"
        deployment = "gpt-4o-mini"
        api_version = "2024-12-01-preview"

>>>>>>> 26ac3f9a
        self.client = AzureOpenAI(
            api_version=self.api_version,
            azure_endpoint=self.endpoint,
            api_key=self.api_key,
        )

        self.count_intents_prompt = (
            "You are an expert at analyzing user messages for a financial assistant. "
            "Your job is to count how many distinct intents (actions or requests) are present in the user's message. "
            "Return ONLY the number as an integer. Do not include any explanation or extra text. "
            "Examples:\n"
            "User: 'I got payed today and I spent 200 pesos on groceries.'\n"
            "Output: 2\n"
            "User: 'How much did I spend last month?'\n"
            "Output: 1\n"
            "User: 'Add a meeting for tomorrow and tell me my account balance.'\n"
            "Output: 2\n"
            "User: 'I didn't spend 200 at the supermarket.'\n"
            "Output: 1"
        )

        self.system_prompt = (
            "You are an expert intent detector for a financial assistant. "
            "The user's message may be in Spanish, specifically in the Argentinian dialect, or in English. "
            "Pay special attention to Argentinian slang: for example, 'palos verdes' means 'millón de dólares' (one million USD). "
            "Your job is to analyze the user's message and classify the intent as one of the following: "
            "'money_input' (for income or money received), "
            "'money_output' (for spending or money paid), "
            "'query' (for questions or information requests), "
            "'consult_event' (for consulting about an event), "
            "'add_event' (for adding a new event, e.g., to a calendar), "
            "'request_human' (for requests to speak to or interact with a human), or "
            "'other' (for anything that does not fit the above categories). "
            "Pay special attention to negations or hypothetical statements. "
            "If the user says they did NOT do something (e.g., 'I didn't spend 200 at the supermarket', 'No gasté 200 pesos en el supermercado.', 'I haven't paid the bill yet'), "
            "or if the message is hypothetical or does not indicate an actual action, classify it as 'other'. "
            "Always answer in a JSON object with two fields: "
            "'intent' (one of: 'money_input', 'money_output', 'query', 'consult_event', 'add_event', 'request_human', or 'other'), and "
            "'value' (the amount of money involved for money_input/money_output, the question itself for queries, the event details for event intents, or the user's message for other/request_human). "
            "If a currency is involved, always use the standard 3-letter currency code (e.g., ARS, USD, EUR, etc) in the value. "
            "Return ONLY a JSON object with the fields 'intent' and 'value' for each intent. "
            "Examples:\n"
            "User: 'Me dieron 2 palos verdes.'\n"
            "Output: {\"intent\": \"money_input\", \"value\": \"2000000 USD\"}\n"
            "User: 'Me conviene pasarlos a pesos o invertir en bitcoin?'\n"
            "Output: {\"intent\": \"query\", \"value\": \"Me conviene pasarlos a pesos?\"} and {\"intent\": \"query\", \"value\": \"Me conviene invertir en bitcoin?\"}\n"
            "User: 'I got payed today, my salary was 2000 euros.'\n"
            "Output: {\"intent\": \"money_input\", \"value\": \"2000 EUR\"}\n"
            "User: 'Me pagaron hoy, mi sueldo fue de 2000 euros.'\n"
            "Output: {\"intent\": \"money_input\", \"value\": \"2000 EUR\"}\n"
            "User: 'I spent 50 dollars on groceries.'\n"
            "Output: {\"intent\": \"money_output\", \"value\": \"50 USD\"}\n"
            "User: 'Gasté 50 dólares en el super.'\n"
            "Output: {\"intent\": \"money_output\", \"value\": \"50 USD\"}\n"
            "User: 'How much did I spend last month?'\n"
            "Output: {\"intent\": \"query\", \"value\": \"How much did I spend last month?\"}\n"
            "User: '¿Cuánto gasté el mes pasado?'\n"
            "Output: {\"intent\": \"query\", \"value\": \"¿Cuánto gasté el mes pasado?\"}\n"
            "User: 'Do I have any meetings tomorrow?'\n"
            "Output: {\"intent\": \"consult_event\", \"value\": \"meetings tomorrow\"}\n"
            "User: '¿Tengo alguna reunión mañana?'\n"
            "Output: {\"intent\": \"consult_event\", \"value\": \"reunión mañana\"}\n"
            "User: 'Add dentist appointment on Friday at 10am.'\n"
            "Output: {\"intent\": \"add_event\", \"value\": \"dentist appointment on Friday at 10am\"}\n"
            "User: 'Agendá turno con el dentista el viernes a las 10.'\n"
            "Output: {\"intent\": \"add_event\", \"value\": \"turno con el dentista el viernes a las 10\"}\n"
            "User: 'I want to talk to a human.'\n"
            "Output: {\"intent\": \"request_human\", \"value\": \"I want to talk to a human.\"}\n"
            "User: 'Quiero hablar con una persona.'\n"
            "Output: {\"intent\": \"request_human\", \"value\": \"Quiero hablar con una persona.\"}\n"
            "User: 'Tell me a joke.'\n"
            "Output: {\"intent\": \"other\", \"value\": \"Tell me a joke.\"}\n"
            "User: 'Contame un chiste.'\n"
            "Output: {\"intent\": \"other\", \"value\": \"Contame un chiste.\"}\n"
            "User: 'I didn't spend 200 at the supermarket.'\n"
            "Output: {\"intent\": \"other\", \"value\": \"I didn't spend 200 at the supermarket.\"}\n"
            "User: 'No gasté 200 pesos en el supermercado.'\n"
            "Output: {\"intent\": \"other\", \"value\": \"No gasté 200 pesos en el supermercado.\"}"
        )

        self.split_intents_prompt = (
            "You are an expert at analyzing user messages for a financial assistant. "
            "The user's message may be in Spanish (Argentinian dialect) or English. "
            "Pay special attention to Argentinian slang: for example, 'palos verdes' means 'millón de dólares' (one million USD). "
            "Split the user's message into its distinct intents (actions or requests), "
            "returning a JSON array of strings, each string being a separate intent or request from the original message. "
            "If the message contains multiple questions joined by 'o' (or), split each question as a separate intent. "
            "Do not explain, just return the JSON array. "
            "Examples:\n"
            "User: 'Me dieron 2 palos verdes. Me conviene pasarlos a pesos o invertir en bitcoin?'\n"
            "Output: [\"Me dieron 2 palos verdes.\", \"Me conviene pasarlos a pesos?\", \"Me conviene invertir en bitcoin?\"]\n"
            "User: 'I got payed today and I spent 200 pesos on groceries.'\n"
            "Output: [\"I got payed today\", \"I spent 200 pesos on groceries.\"]\n"
            "User: 'Add a meeting for tomorrow and tell me my account balance.'\n"
            "Output: [\"Add a meeting for tomorrow\", \"tell me my account balance.\"]"
        )

    def receive_message(self, message: str):
        # First call: count intents
        count_response = self.client.chat.completions.create(
            messages=[
                {"role": "system", "content": self.count_intents_prompt},
                {"role": "user", "content": message},
            ],
            max_tokens=10,
            temperature=0.0,
            top_p=1.0,
            model=self.deployment
        )
        try:
            num_intents = int(count_response.choices[0].message.content.strip())
            if num_intents < 1:
                num_intents = 1
        except Exception:
            num_intents = 1

        # If only one intent, classify the whole message
        if num_intents == 1:
            intent_texts = [message]
        else:
            # Ask the model to split the message into its distinct intents
            split_response = self.client.chat.completions.create(
                messages=[
                    {"role": "system", "content": self.split_intents_prompt},
                    {"role": "user", "content": message},
                ],
                max_tokens=256,
                temperature=0.0,
                top_p=1.0,
                model=self.deployment
            )
            try:
                intent_texts = json.loads(split_response.choices[0].message.content)
                if not isinstance(intent_texts, list) or not all(isinstance(x, str) for x in intent_texts):
                    intent_texts = [message] * num_intents
            except Exception:
                intent_texts = [message] * num_intents

        intent_results = []
        for intent_text in intent_texts:
            classify_response = self.client.chat.completions.create(
                messages=[
                    {"role": "system", "content": self.system_prompt},
                    {"role": "user", "content": intent_text},
                ],
                max_tokens=4096,
                temperature=1.0,
                top_p=1.0,
                model=self.deployment
            )
            model_output = classify_response.choices[0].message.content
            try:
                data = json.loads(model_output)
                parsed = IntentResponse(**data)
                intent_results.append((parsed.intent, parsed.value))
            except Exception:
                intent_results.append(("error", model_output.strip()))

        print(f"User: {message}\nIntents: {len(intent_results)}\nResponse: {intent_results}\n")
        return intent_results

# --- MAIN ---
# if __name__ == "__main__":
#     examples = [
#         "Gane la loteria y me dieron 3 palos verdes. Me conviene pasarlos a pesos o invertir en bitcoin?", 
#         "Un amigo me debe 300 pesos, por donde le pido que me lo pase?"
#     ]
#     parser = IntentParser()
#     for example in examples:
#         parser.receive_message(example)<|MERGE_RESOLUTION|>--- conflicted
+++ resolved
@@ -16,7 +16,6 @@
     def __init__(self):
         # Carga variables de entorno desde .env
         load_dotenv(os.path.join(os.path.dirname(__file__), '../../.env'))
-<<<<<<< HEAD
         # Leer credenciales Azure OpenAI desde .env
         self.endpoint = os.getenv("AZURE_OPENAI_API_BASE")
         self.api_key = os.getenv("AZURE_OPENAI_API_KEY")
@@ -26,17 +25,7 @@
         if not all([self.endpoint, self.api_key, self.api_version, self.deployment]):
             raise ValueError("Faltan credenciales de Azure OpenAI en el archivo .env")
         # Instanciar cliente
-=======
 
-        api_key = os.getenv("AZURE_OPENAI_API_KEY_MAXI")
-        if not api_key:
-            raise ValueError("AZURE_OPENAI_API_KEY_MAXI no encontrada en el archivo .env")
-
-        endpoint = "https://economiassist-mini-resource.cognitiveservices.azure.com/"
-        deployment = "gpt-4o-mini"
-        api_version = "2024-12-01-preview"
-
->>>>>>> 26ac3f9a
         self.client = AzureOpenAI(
             api_version=self.api_version,
             azure_endpoint=self.endpoint,
