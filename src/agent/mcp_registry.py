--- conflicted
+++ resolved
@@ -68,76 +68,72 @@
         """Obtiene la ruta por defecto del archivo de configuración"""
         return os.path.join(os.path.dirname(__file__), "..", "..", "config", "mcp_servers.yaml")
     
-<<<<<<< HEAD
-    def _load_builtin_servers(self):
-        """Carga servidores MCP integrados"""
-        
-        # 🌐 Tavily Web Search
-        self.register_server(MCPServerSpec(
-            name="tavily",
-            description="Búsqueda web inteligente con Tavily AI",
-            command=["npx", "tavily-mcp"],
-            env_vars={"TAVILY_API_KEY": "$TAVILY_API_KEY"},
-            required_env_keys=["TAVILY_API_KEY"],
-            capabilities=["web_search", "real_time_data"],
-            priority=10
-        ))
-        
-        # 💰 Servidor Financiero (Google Sheets)
-        self.register_server(MCPServerSpec(
-            name="financial",
-            description="Gestión financiera con Google Sheets",
-            command=["python", "-m", "mcp_servers.financial"],
-            env_vars={
-                "GOOGLE_SHEETS_API_KEY": "$GOOGLE_SHEETS_API_KEY",
-                "SPREADSHEET_ID": "$FINANCIAL_SPREADSHEET_ID"
-            },
-            required_env_keys=["GOOGLE_SHEETS_API_KEY", "FINANCIAL_SPREADSHEET_ID"],
-            capabilities=["financial_data", "expense_tracking", "income_logging"],
-            priority=20
-        ))
-        
-        # 📅 Google Calendar (Web OAuth)
-        self.register_server(MCPServerSpec(
-            name="google_calendar",
-            description="Gestión completa de Google Calendar con OAuth Web Flow",
-            command=["node", "src/mcp_servers/google_calendar_web.js"],
-            env_vars={
-                "GOOGLE_OAUTH_PORT": "3000",
-                "GOOGLE_REDIRECT_URI": "http://localhost:3000/oauth2callback"
-            },
-            required_env_keys=[],
-            capabilities=["calendar_management", "event_scheduling", "meeting_management", "calendar_integration"],
-            priority=15,
-            auto_connect=True
-        ))
-        
-        # 🏦 BCRA (Banco Central República Argentina)
-        self.register_server(MCPServerSpec(
-            name="bcra",
-            description="Datos macroeconómicos del BCRA",
-            command=["npx", "bcra-mcp"],
-            env_vars={},  # API pública del BCRA
-            required_env_keys=[],
-            capabilities=["macroeconomic_data", "exchange_rates", "inflation"],
-            priority=5,
-            auto_connect=False  # Conectar solo cuando se necesite
-        ))
-        
-        # 📊 Análisis de Mercados
-        self.register_server(MCPServerSpec(
-            name="markets",
-            description="Análisis de mercados financieros",
-            command=["python", "-m", "mcp_servers.markets"],
-            env_vars={"ALPHA_VANTAGE_KEY": "$ALPHA_VANTAGE_API_KEY"},
-            required_env_keys=["ALPHA_VANTAGE_API_KEY"],
-            capabilities=["stock_data", "crypto_prices", "market_analysis"],
-            priority=8,
-            auto_connect=False
-        ))
-=======
-    # Eliminar completamente _load_builtin_servers()
->>>>>>> 49ec425d
+    # def _load_builtin_servers(self):
+    #     """Carga servidores MCP integrados"""
+        
+    #     # 🌐 Tavily Web Search
+    #     self.register_server(MCPServerSpec(
+    #         name="tavily",
+    #         description="Búsqueda web inteligente con Tavily AI",
+    #         command=["npx", "tavily-mcp"],
+    #         env_vars={"TAVILY_API_KEY": "$TAVILY_API_KEY"},
+    #         required_env_keys=["TAVILY_API_KEY"],
+    #         capabilities=["web_search", "real_time_data"],
+    #         priority=10
+    #     ))
+        
+    #     # 💰 Servidor Financiero (Google Sheets)
+    #     self.register_server(MCPServerSpec(
+    #         name="financial",
+    #         description="Gestión financiera con Google Sheets",
+    #         command=["python", "-m", "mcp_servers.financial"],
+    #         env_vars={
+    #             "GOOGLE_SHEETS_API_KEY": "$GOOGLE_SHEETS_API_KEY",
+    #             "SPREADSHEET_ID": "$FINANCIAL_SPREADSHEET_ID"
+    #         },
+    #         required_env_keys=["GOOGLE_SHEETS_API_KEY", "FINANCIAL_SPREADSHEET_ID"],
+    #         capabilities=["financial_data", "expense_tracking", "income_logging"],
+    #         priority=20
+    #     ))
+        
+    #     # 📅 Google Calendar (Web OAuth)
+    #     self.register_server(MCPServerSpec(
+    #         name="google_calendar",
+    #         description="Gestión completa de Google Calendar con OAuth Web Flow",
+    #         command=["node", "src/mcp_servers/google_calendar_web.js"],
+    #         env_vars={
+    #             "GOOGLE_OAUTH_PORT": "3000",
+    #             "GOOGLE_REDIRECT_URI": "http://localhost:3000/oauth2callback"
+    #         },
+    #         required_env_keys=[],
+    #         capabilities=["calendar_management", "event_scheduling", "meeting_management", "calendar_integration"],
+    #         priority=15,
+    #         auto_connect=True
+    #     ))
+        
+    #     # 🏦 BCRA (Banco Central República Argentina)
+    #     self.register_server(MCPServerSpec(
+    #         name="bcra",
+    #         description="Datos macroeconómicos del BCRA",
+    #         command=["npx", "bcra-mcp"],
+    #         env_vars={},  # API pública del BCRA
+    #         required_env_keys=[],
+    #         capabilities=["macroeconomic_data", "exchange_rates", "inflation"],
+    #         priority=5,
+    #         auto_connect=False  # Conectar solo cuando se necesite
+    #     ))
+        
+    #     # 📊 Análisis de Mercados
+    #     self.register_server(MCPServerSpec(
+    #         name="markets",
+    #         description="Análisis de mercados financieros",
+    #         command=["python", "-m", "mcp_servers.markets"],
+    #         env_vars={"ALPHA_VANTAGE_KEY": "$ALPHA_VANTAGE_API_KEY"},
+    #         required_env_keys=["ALPHA_VANTAGE_API_KEY"],
+    #         capabilities=["stock_data", "crypto_prices", "market_analysis"],
+    #         priority=8,
+    #         auto_connect=False
+    #     ))
     
     def _load_config_file(self):
         """Carga servidores desde archivo de configuración YAML"""
